--- conflicted
+++ resolved
@@ -1,10 +1,6 @@
 # Hearts of Iron IV - Code Studio
 
-<<<<<<< HEAD
-一个基于 Tauri + Vue 3 + Rust 的类Vscode的Hearts of Iron IV Mod 编辑器桌面应用程序。
-=======
 一个基于 **Tauri + Vue 3 + Rust** 的类Vscode的Hearts of Iron IV Mod 编辑器桌面应用程序。
->>>>>>> fd38e292
 
 ## 🎯 项目特点
 
